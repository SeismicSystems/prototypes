# Prototypes

Welcome to the **Seismic** blockchain's **Prototypes** repository! This repo is designed to help beta users build new projects on the Seismic blockchain, while serving as a collection of example code for anyone interested in learning how to work with Seismic. Each project in this repo lives in its own directory and comes with a dedicated README providing further details.

## Purpose

This repository exists for:

- **Reference & Examples:** Developers looking to understand the Seismic blockchain or seeking best practices can explore these prototypes as real-world examples.
- **Collaboration:** We encourage contributions, feedback, and discussions about all things Seismic.

Each project in this repo lives in its own directory and includes a dedicated README that provides more details.

## Projects Overview

Below is a quick summary of each prototype currently available in this repository:

<<<<<<< HEAD
1. **`dwell`**
   Pay your rent with a yield-bearing stablecoin

=======
1. **`Riff`**  
   A bonding curve that you can hear.
>>>>>>> 73e2acc2
2. **`Project 2 here`**  
   Description here.

## Contributing

1. **Fork** this repository.
2. **Create** a new branch for your prototype or feature.
3. **Add** your prototype in a new directory, including a `README.md` with setup instructions and information on your project. Additionally, include a 1-2 sentence summary of the project in this top-level `README.md`.
4. **Open** a pull request describing your changes and why they're valuable.

We're excited to see what you build and look forward to collaborating on the future of Seismic!

---

## Get in Touch

- **Website:** [Seismic Blockchain](https://www.seismic.systems)
- **Twitter:** [@SeismicSys](https://x.com/SeismicSys)

If you have any questions or want to propose a new idea, please open an issue or reach out on our official channels. Thank you for being an early part of the Seismic ecosystem!<|MERGE_RESOLUTION|>--- conflicted
+++ resolved
@@ -15,16 +15,10 @@
 
 Below is a quick summary of each prototype currently available in this repository:
 
-<<<<<<< HEAD
-1. **`dwell`**
-   Pay your rent with a yield-bearing stablecoin
-
-=======
-1. **`Riff`**  
-   A bonding curve that you can hear.
->>>>>>> 73e2acc2
-2. **`Project 2 here`**  
-   Description here.
+1. **`RIFF`**  
+   Listen to a bonding curve.
+1. **`DWELL`**  
+   Pay your rent with a yield-bearing stablecoin.
 
 ## Contributing
 
