# Prototypes

Welcome to the **Seismic** blockchain's **Prototypes** repository! This repo is designed to help beta users build new projects on the Seismic blockchain, while serving as a collection of example code for anyone interested in learning how to work with Seismic. Each project in this repo lives in its own directory and comes with a dedicated README providing further details.

## Purpose

This repository exists for:

- **Reference & Examples:** Developers looking to understand the Seismic blockchain or seeking best practices can explore these prototypes as real-world examples.
- **Collaboration:** We encourage contributions, feedback, and discussions about all things Seismic.

Each project in this repo lives in its own directory and includes a dedicated README that provides more details.

## Projects Overview

Below is a quick summary of each prototype currently available in this repository:

<<<<<<< HEAD
1. **`LEVEL`**  
   Stabilize your DePIN service.

=======
1. **`RIFF`**  
   Listen to a bonding curve.
1. **`DWELL`**  
   Pay your rent with a yield-bearing stablecoin.
>>>>>>> 9b8dfc1d

## Contributing

1. **Fork** this repository.
2. **Create** a new branch for your prototype or feature.
3. **Add** your prototype in a new directory, including a `README.md` with setup instructions and information on your project. Additionally, include a 1-2 sentence summary of the project in this top-level `README.md`.
4. **Open** a pull request describing your changes and why they're valuable.

We're excited to see what you build and look forward to collaborating on the future of Seismic!

---

## Get in Touch

- **Website:** [Seismic Blockchain](https://www.seismic.systems)
- **Twitter:** [@SeismicSys](https://x.com/SeismicSys)

If you have any questions or want to propose a new idea, please open an issue or reach out on our official channels. Thank you for being an early part of the Seismic ecosystem!<|MERGE_RESOLUTION|>--- conflicted
+++ resolved
@@ -15,16 +15,12 @@
 
 Below is a quick summary of each prototype currently available in this repository:
 
-<<<<<<< HEAD
 1. **`LEVEL`**  
    Stabilize your DePIN service.
-
-=======
+1. **`DWELL`**  
+   Pay your rent with a yield-bearing stablecoin.
 1. **`RIFF`**  
    Listen to a bonding curve.
-1. **`DWELL`**  
-   Pay your rent with a yield-bearing stablecoin.
->>>>>>> 9b8dfc1d
 
 ## Contributing
 
